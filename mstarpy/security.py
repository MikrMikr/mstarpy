import datetime
import re
import requests
import uuid
import time
import random

from .error import not_200_response
<<<<<<< HEAD
from .search import search_funds, search_stock, token_chart
from .utils import APIKEY, SITE, ASSET_TYPE, random_user_agent
from .api import request_with_retry
from typing import List, Dict, Any, Optional, Union
from tenacity import retry, stop_after_attempt, wait_exponential

=======

from .search import (search_funds, 
                     search_stock, 
                     token_chart
                     )
from .utils import (
    APIKEY,
    SITE, 
    EXCHANGE,
    random_user_agent
    )
>>>>>>> 2f33d3b7


# with Universe field, we can detect the asset class
# done find all stock echange and create a search_equity method
# add parameter exchange to Security class and search stocks if stock and exchange

INTERNAL_SERVER_ERROR = "Something went wrong on our side!  For more details, please contact Analytics Lab support team at Morningstar. We apologize for any inconvenience this may have caused"

class Security:
    """
    Parent class to access data about security

    Args:
        term (str): text to find a fund can be a name, part of a name or the isin of the funds
        country (str) : text for code ISO 3166-1 alpha-2 of country, should be '' for etf
        exchange (str) : ISO 10383 code for exchange where the security is listed 
        pageSize (int): number of funds to return
        itemRange (int) : index of funds to return (must be inferior to PageSize)
        proxies = (dict) : set the proxy if needed , example : {"http": "http://host:port","https": "https://host:port"}
        params = (dict) : parameters to be used for manual object configuration

    Examples:
        >>> Security('0P0000712R', "ca", 9, 0)
        >>> Security('visa', "", 25, 2)

    Raises:
        TypeError: raised whenever the parameter type is not the type expected
        ValueError : raised whenever the parameter is not valid or no fund found

    """

    def __init__(
        self,
        term=None,
        asset_type: str = "",
        country: str = "",
        exchange: str = "",
        pageSize: int = 1,
        itemRange: int = 0,
        filters: dict = {},
        proxies: dict = {},
<<<<<<< HEAD
        params: Optional[Dict[str, Any]] = None,
    ):
=======
    ) -> None:
        if not isinstance(term, str):
            raise TypeError("term parameter should be a string")
        if not isinstance(asset_type, str):
            raise TypeError("asset_type parameter should be a string")
>>>>>>> 2f33d3b7

        if not isinstance(country, str):
            raise TypeError("country parameter should be a string")

        if country and not country.lower() in SITE.keys():
            raise ValueError(
                f'country parameter can only take one of the values: {", ".join(SITE.keys())}'
            )

        if not isinstance(exchange, str):
            raise TypeError("exchange parameter should be a string")
    
        if exchange and not exchange.upper() in EXCHANGE.keys():
            raise ValueError(
                f'Exchange parameter can only take one of the values: {", ".join(EXCHANGE.keys())}'
            )
        
        if not isinstance(pageSize, int):
            raise TypeError("pageSize parameter should be an integer")

        if not isinstance(itemRange, int):
            raise TypeError("itemRange parameter should be an integer")

        if pageSize <= itemRange:
            raise ValueError(
                "itemRange parameter should be strictly inferior to pageSize parameter"
            )

        if not isinstance(filters, dict):
            raise TypeError("filters parameter should be dict")

        if not isinstance(proxies, dict):
            raise TypeError("proxies parameter should be dict")

        self.proxies = proxies

        if country:
            self.site = SITE[country.lower()]["site"]
        else:
            self.site = ""

        self.country = country

        self.exchange = exchange

        self.asset_type = "security"

        code_list = []

        if term is None:
            self.__manual_configuration__(params)
            return # Exit early if search term was supplied to allow manual object initiation

        if exchange:
            code_list = search_stock(
                term,
                ["fundShareClassId", "SecId", "TenforeId", "LegalName", "Universe", "ISIN"],
                exchange=exchange,
                pageSize=pageSize,
                filters=filters,
                proxies=self.proxies,
            )
        else:
            code_list = search_funds(
                term,
                ["fundShareClassId", "SecId", "TenforeId", "LegalName", "Universe", "ISIN"],
                country,
                pageSize,
                filters=filters,
                proxies=self.proxies,
            )

        if code_list:
            if itemRange < len(code_list):
                self.code = code_list[itemRange]["fundShareClassId"]
                self.name = code_list[itemRange]["LegalName"]

                if "ISIN" in code_list[itemRange]:
                    self.isin = code_list[itemRange]["ISIN"]

                universe = code_list[itemRange]["Universe"]

                if universe[:2] == "E0":
                    self.asset_type = "stock"
                elif universe[:2] == "ET":
                    self.asset_type = "etf"
                elif universe[:2] == "FO":
                    self.asset_type = "fund"

                if universe[:2] == "E0" and asset_type in ["etf", "fund"]:
                    raise ValueError(
                        f"The security found with the term {term} is a stock and the parameter asset_type is equal to {asset_type}, the class Stock should be used with this security."
                    )

                if universe[:2] in ["FO", "ET"] and asset_type == "stock":
                    if universe[:2] == "FO":
                        raise ValueError(
                            f"The security found with the term {term} is a fund and the parameter asset_type is equal to {asset_type}, the class Fund should be used with this security."
                        )
                    else:
                        raise ValueError(
                            f"The security found with the term {term} is an ETF and the parameter asset_type is equal to {asset_type}, the class Fund should be used with this security."
                        )

            else:
                raise ValueError(
                    f"Found only {len(code_list)} {self.asset_type} with the term {term}. The paramater itemRange must maximum equal to {len(code_list)-1}"
                )
        else:
            if country:
                raise ValueError(
                    f"0 {self.asset_type} found with the term {term} and country {country}"
                )
            elif exchange:
                raise ValueError(
                    f"0 {self.asset_type} found with the term {term} and exchange {exchange}"
                )
            else:
                raise ValueError(f"0 {self.asset_type} found with the term {term}")

<<<<<<< HEAD

    def __manual_configuration__(self, params: Dict[str, Any]):
        try:
            self.code = params["fundShareClassId"]
            self.name = params["LegalName"]
            self.isin = params.get("ISIN", None)
            self.exchange = params.get("ExchangeId", None)
            self.asset_type = ASSET_TYPE.get(params["Universe"][:2], None)

            self.country = "gb" # TODO Not sure what is the best way to determine which API to use
            self.site = SITE[self.country.lower()]["site"]

            self.securityDataPoints = params # Save all params in case they are needed later

            # bearer_token = token_chart()
            # # url for nav
            # url = f"https://www.us-api.morningstar.com/md-api/proxy_request/data_point_service/v1/universes"
            # # header with bearer token
            # headers = {
            #     "user-agent": random_user_agent(),
            #     "authorization": f"Bearer {bearer_token}",
            #     "X-API-RequestId": str(uuid.uuid4()),
            #     "X-API-CorrelationId": str(uuid.uuid4()),
            #     "x-feed-id": str(uuid.uuid4()),
            #     "md-package-version": "1.11.0",
            #     "X-API-ComponentId": "analyticslab",
            #     "X-API-Sourceapp": "morningstar-data",
            #     "X-API-ProductId": "Direct",
            #     # "Content-Type": "application/json",
            # }
            # # response
            # response = requests.get(url, headers=headers, proxies=self.proxies)
            # import pdb; pdb.set_trace()
            # print(response.status_code)
            # print(response.text)
        except Exception as e:
            print(f"Error {e} when manually configuring security")
            import pdb; pdb.set_trace()
        

    def GetData(self, field, params={}, headers={}, url_suffix="data"):
=======
    def GetData(self, 
                field:str, 
                params:dict={}, 
                headers:dict={}, 
                url_suffix:str="data") -> dict|list:
>>>>>>> 2f33d3b7
        """
        Generic function to use MorningStar global api.

        Args:
            field (str) : endpoint of the request
            params (dict) : parameter for the request
            headers (dict) : headers of the request
            url_suffix (str) : suffixe of the url

        Raises:
            TypeError raised whenever type of paramater are invalid

        Returns:
            dict with data

        Examples:
            >>> Security("rmagx", "us").GetData("price/feeLevel")

        """

        if not isinstance(field, str):
            raise TypeError("field parameter should be a string")

        if not isinstance(params, dict):
            raise TypeError("params parameter should be a dict")

        if not isinstance(url_suffix, str):
            raise TypeError("url_suffix parameter should be a string")

        # url of API
        url = f"""https://api-global.morningstar.com/sal-service/v1/{self.asset_type}/{field}/{self.code}"""

        if url_suffix:
            url += f"""/{url_suffix}"""

        # headers
        default_headers = {
            "apikey": APIKEY,
        }

        all_headers = default_headers | headers

        response = request_with_retry("GET", url, headers=all_headers, proxies=self.proxies)
        # response = requests.get(
        #     url, params=params, headers=all_headers, proxies=self.proxies
        # )

        not_200_response(url, response)

        return response.json()

    def ltData(self, 
               field:str, 
               currency:str="EUR") -> dict:
        """
        Generic function to use MorningStar lt api.

        Args:
            field (str) : viewId in the params
            currency (str) : currency in 3 letters

        Raises:
            TypeError raised whenever type of paramater are invalid

        Returns:
            dict with data

        Examples:
            >>> Security("rmagx", "us").ltData("price/feeLevel")

        """
        if not isinstance(field, str):
            raise TypeError("field parameter should be a string")

        # url of API
        url = f"""https://lt.morningstar.com/api/rest.svc/klr5zyak8x/security_details/{self.code}"""

        params = {
            "viewId": field,
            "currencyId": currency,
            "itype": "msid",
            "languageId": "en",
            "responseViewFormat": "json",
        }
        response = requests.get(url, params=params, proxies=self.proxies)

        not_200_response(url, response)

        # responseis a list
        response_list = response.json()
        if response_list:
            return response_list[0]
        else:
            return {}

    def RealtimeData(self, 
                     url_suffix: str) -> dict:
        """
        This function retrieves historical data of the specified fields

        Args:
            url_suffix (str) : suffixe of the url

        Returns:
            dict of realtime data

        Examples:
            >>> Stock("visa", "us").RealtimeData("quotes")

        Raises:
            TypeError: raised whenever the parameter type 
            is not the type expected
            ConnectionError : raised whenever the response is not 200 OK

        """
        # error raised if url_suffix is not a string
        if not isinstance(url_suffix, str):
            raise TypeError("url_suffix parameter should be a string or a list")
        # url for realtime data
        url = f"""https://www.morningstar.com/api/v2/stores/realtime/{url_suffix}"""

        # header with user agent
        headers = {
                    'user-agent': random_user_agent(), 
                    }
        #parameters of the request
        params = {"securities": self.code}
        # response
        response = requests.get(url, 
                                params=params, 
                                headers=headers, 
                                proxies=self.proxies,
                                timeout=60)
        # manage response
        not_200_response(url, response)
        # result
        return response.json()
    
    def TimeSeries(self, 
                   field:str|list, 
                   start_date:datetime.datetime,
                   end_date:datetime.datetime,
                   frequency:str="daily") -> list:
        """
        This function retrieves historical data of the specified fields

        Args:
            field (str|list) : field to retrieve, can be a string or a list of string
            start_date (datetime) : start date to get history
            end_date (datetime) : end date to get history
            frequency (str) : can be daily, weekly, monthly

        Returns:
            list of dict time series

        Examples:
            >>> Funds("RMAGX", "us").TimeSeries(["nav","totalReturn"],datetime.datetime.today()- datetime.timedelta(30),datetime.datetime.today())

        Raises:
            TypeError: raised whenever the parameter type is not the type expected
            ValueError : raised whenever the parameter is not valid or no funds found

        """

        # error raised if field is not a string or a list
        if not isinstance(field, (str, list)):
            raise TypeError("field parameter should be a string or a list")

        # error raised if start_date is note a datetime.date
        if not isinstance(start_date, datetime.date):
            raise TypeError("start_date parameter should be a datetime.date")

        # error raised if end_date is note a datetime.date
        if not isinstance(end_date, datetime.date):
            raise TypeError("end_date parameter should be a datetime.date")

        # error if end_date < start_date
        if end_date < start_date:
            raise ValueError("end_date must be more recent than start_date")

        # error raised if frequency is not a string
        if not isinstance(frequency, str):
            raise TypeError("frequency parameter should be a string")

        # dict of frequency
        frequency_row = {"daily": "d", "weekly": "w", "monthly": "m"}

        # raise an error if frequency is not daily, wekly or monthly
        if frequency not in frequency_row:
            raise ValueError(
                f"frequency parameter must take one of the following value : { ', '.join(frequency_row.keys())}"
            )

        if isinstance(field, list):
            queryField = ",".join(field)
        else:
            queryField = field

        # bearer token
        bearer_token = token_chart()
        # url for nav
        url = "https://www.us-api.morningstar.com/QS-markets/chartservice/v2/timeseries"
        # header with bearer token
        headers = {
            "user-agent": random_user_agent(),
            "authorization": f"Bearer {bearer_token}",
        }
        #params of the request
        params ={
            "query" : f"{self.code}:{queryField}",
            "frequency": frequency_row[frequency],
            "startDate": start_date.strftime('%Y-%m-%d'),
            "endDate": end_date.strftime('%Y-%m-%d'),
            "trackMarketData": "3.6.3",
            "instid": "DOTCOM",
        }
        # response
        response = requests.get(url,
                                params=params,
                                headers=headers, 
                                proxies=self.proxies)
        # manage response
        not_200_response(url, response)
        # result
        result = response.json()
        # return empty list if we don't get data
        if not result:
            return []
        if "series" in result[0]:
            return result[0]["series"]

        return []

    <|MERGE_RESOLUTION|>--- conflicted
+++ resolved
@@ -6,26 +6,19 @@
 import random
 
 from .error import not_200_response
-<<<<<<< HEAD
-from .search import search_funds, search_stock, token_chart
-from .utils import APIKEY, SITE, ASSET_TYPE, random_user_agent
-from .api import request_with_retry
-from typing import List, Dict, Any, Optional, Union
-from tenacity import retry, stop_after_attempt, wait_exponential
-
-=======
-
 from .search import (search_funds, 
                      search_stock, 
                      token_chart
                      )
 from .utils import (
     APIKEY,
-    SITE, 
+    SITE,
+    ASSET_TYPE, 
     EXCHANGE,
     random_user_agent
     )
->>>>>>> 2f33d3b7
+from .api import request_with_retry
+from typing import List, Dict, Any, Optional, Union
 
 
 # with Universe field, we can detect the asset class
@@ -67,16 +60,7 @@
         itemRange: int = 0,
         filters: dict = {},
         proxies: dict = {},
-<<<<<<< HEAD
-        params: Optional[Dict[str, Any]] = None,
     ):
-=======
-    ) -> None:
-        if not isinstance(term, str):
-            raise TypeError("term parameter should be a string")
-        if not isinstance(asset_type, str):
-            raise TypeError("asset_type parameter should be a string")
->>>>>>> 2f33d3b7
 
         if not isinstance(country, str):
             raise TypeError("country parameter should be a string")
@@ -197,55 +181,7 @@
             else:
                 raise ValueError(f"0 {self.asset_type} found with the term {term}")
 
-<<<<<<< HEAD
-
-    def __manual_configuration__(self, params: Dict[str, Any]):
-        try:
-            self.code = params["fundShareClassId"]
-            self.name = params["LegalName"]
-            self.isin = params.get("ISIN", None)
-            self.exchange = params.get("ExchangeId", None)
-            self.asset_type = ASSET_TYPE.get(params["Universe"][:2], None)
-
-            self.country = "gb" # TODO Not sure what is the best way to determine which API to use
-            self.site = SITE[self.country.lower()]["site"]
-
-            self.securityDataPoints = params # Save all params in case they are needed later
-
-            # bearer_token = token_chart()
-            # # url for nav
-            # url = f"https://www.us-api.morningstar.com/md-api/proxy_request/data_point_service/v1/universes"
-            # # header with bearer token
-            # headers = {
-            #     "user-agent": random_user_agent(),
-            #     "authorization": f"Bearer {bearer_token}",
-            #     "X-API-RequestId": str(uuid.uuid4()),
-            #     "X-API-CorrelationId": str(uuid.uuid4()),
-            #     "x-feed-id": str(uuid.uuid4()),
-            #     "md-package-version": "1.11.0",
-            #     "X-API-ComponentId": "analyticslab",
-            #     "X-API-Sourceapp": "morningstar-data",
-            #     "X-API-ProductId": "Direct",
-            #     # "Content-Type": "application/json",
-            # }
-            # # response
-            # response = requests.get(url, headers=headers, proxies=self.proxies)
-            # import pdb; pdb.set_trace()
-            # print(response.status_code)
-            # print(response.text)
-        except Exception as e:
-            print(f"Error {e} when manually configuring security")
-            import pdb; pdb.set_trace()
-        
-
     def GetData(self, field, params={}, headers={}, url_suffix="data"):
-=======
-    def GetData(self, 
-                field:str, 
-                params:dict={}, 
-                headers:dict={}, 
-                url_suffix:str="data") -> dict|list:
->>>>>>> 2f33d3b7
         """
         Generic function to use MorningStar global api.
 
