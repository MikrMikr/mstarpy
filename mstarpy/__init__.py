--- conflicted
+++ resolved
@@ -6,8 +6,4 @@
 from .search import filter_universe, search_field, search_filter, search_funds, search_stock
 from .screener import search_security
 
-<<<<<<< HEAD
-__version__ = "2.0.3"
-=======
-__version__ = "3.0.0"
->>>>>>> 2f33d3b7
+__version__ = "3.0.0"